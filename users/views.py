# IMPORT PYTHON PACKAGE.
from django.contrib.auth import login
from django.http import HttpResponseRedirect
from django.urls import reverse
from rest_framework import generics, response, status, permissions
from rest_framework_simplejwt.tokens import RefreshToken

import jwt

# IMPORT SOME IMPORTANT FUNCTION AND DATA
from KOOR.settings import DJANGO_CONFIGURATION

# IMPORT SOME MODEL CLASS FORM SOME APP'S MODELS.PY FILE.
from .models import User, UserSession

# IMPORT SOME SERIALIZERS CLASS FROM SOME APP'S SERIALIZER.PY FILE.
from .serializer import (
<<<<<<< HEAD
    CreateUserSerializers, CreateSessionSerializers, JobSeekerDetailSerializers, EmployerDetailSerializers
=======
    CreateUserSerializers, CreateSessionSerializers, UserDetailSerializers
>>>>>>> a81fa5a4
)


# CREATE CLASS FOR USER REGISTRATION.
class CreateUserView(generics.GenericAPIView):
    """
    Created a class for user registration and get user detail.
    For user registration:-
        For user registration we call post method and using a serializer function CreateUserSerializers. This Class is
        permitted to any user.
            If registration is successfully complete, we send AccessToken and RefreshToken in response header with
            status code 201.
            If the user could not register, so we send an error message with a 400 status code.

    For get user detail:-
        For get user detail we call get method. This Class is permitted to only authenticated user.
        Here we use JobSeekerDetailSerializers for get job-seeker's pofile data, and we use EmployerDetailSerializers
        for get employer's profile data.
            If you get user detail successfully then we send user's serialized data with status code 200.
            If we get any error, so we send an error message with a 400 status code.
    """
    serializer_class = CreateUserSerializers  # CALL SERIALIZERS FOR REGISTRATION.
    permission_classes = [permissions.AllowAny]  # SET PERMISSION FOR ALL USER.

    def get(self, request):
        context = dict()  # CREATE A BLANK DICTIONARY AS CONTEXT.
        if self.request.user.is_authenticated:
            context = dict()
            user_id = request.data.get('userId', None)
            try:
                if not user_id:
                    access_token = request.headers['Authorization'].replace('Bearer ', '')
                    decoded = jwt.decode(access_token, DJANGO_CONFIGURATION.SECRET_KEY, algorithms=['HS256'])
                    user_id = decoded.get('user_id')
                user_data = User.objects.filter(id=user_id)
<<<<<<< HEAD
                if user_data[0].role == "job_seeker":
                    get_data = JobSeekerDetailSerializers(user_data, many=True)
                elif user_data[0].role == "employer":
                    get_data = EmployerDetailSerializers(user_data, many=True)
=======
                get_data = UserDetailSerializers(user_data, many=True)
>>>>>>> a81fa5a4
                context["data"] = get_data.data
                return response.Response(
                    data=context,
                    status=status.HTTP_200_OK
                )
            except Exception as e:
                context["error"] = str(e)
                return response.Response(
                    data=context,
                    status=status.HTTP_400_BAD_REQUEST
                )
        else:
            context["detail"] = "Authentication credentials were not provided."
            return response.Response(
                data=context,
                status=status.HTTP_400_BAD_REQUEST
            )

    def post(self, request):
        context = dict()  # CREATE A BLANK DICTIONARY AS CONTEXT.
        serializer = self.serializer_class(data=request.data)
        if serializer.is_valid():  # CHECK FOR THE VALIDATION OF SERIALIZER.
            try:
                user = User.objects.get(id=serializer.validated_data.id)
                token = RefreshToken.for_user(user)  # GENERATING REFRESH TOKEN FOR THE USER.
                context["message"] = "User Created Successfully"  # MESSAGE AFTER CREATE USER.
                return response.Response(
                    data=context,
                    headers={"x-access": token.access_token, "x-refresh": token},
                    status=status.HTTP_201_CREATED
                )
            except Exception as e:
                context["error"] = str(e)
                return response.Response(
                    data=context,
                    status=status.HTTP_400_BAD_REQUEST
                )
        else:  # RETURN ERROR MESSAGE IF SERIALIZER NOT VALID.
            for field_name, field_errors in serializer.errors.items():
                context[field_name] = field_errors[0]
            return response.Response(
                data=context,
                status=status.HTTP_400_BAD_REQUEST
            )


# CREATE CLASS FOR USER LOGIN.
class CreateSessionView(generics.GenericAPIView):
    """
    Created a class for user login using a serializer function CreateSessionSerializers. This Class is
    permitted to any user.
        For User Login, we use the post method.
            If login is successfully complete, we send AccessToken and RefreshToken in response header with
            status code 200.
            If the user could not log in, so we send an error message with a 400 status code.
    """
    serializer_class = CreateSessionSerializers  # CALL SERIALIZERS FOR REGISTRATION.
    permission_classes = [permissions.AllowAny]  # SET PERMISSION FOR ALL USER.

    def post(self, request):
        context = dict()  # CREATE A BLANK DICTIONARY AS CONTEXT.
        serializer = self.serializer_class(data=request.data)

        if serializer.is_valid():  # CHECK FOR THE VALIDATION OF SERIALIZER.

            try:
                if serializer.validated_data == "Not Valid":  # FUNCTION IF SERIALIZER IS NOT VALID.
                    context = dict()  # CREATE A BLANK DICTIONARY AS CONTEXT.
                    context["message"] = "Invalid Email or Mobile Number or Password"  # MESSAGE AFTER CREATE USER.
                    return response.Response(
                        data=context,
                        status=status.HTTP_401_UNAUTHORIZED
                    )
                else:
                    login(
                        request=request, user=serializer.validated_data, backend='users.backends.MobileOrEmailBackend'
                    )  # LOGIN FUNCTION FOR USER.
                    token = RefreshToken.for_user(serializer.validated_data)  # GENERATING REFRESH TOKEN FOR THE USER.
                    x_forwarded_for = request.META.get('HTTP_X_FORWARDED_FOR')
                    if x_forwarded_for:
                        IPAddr = x_forwarded_for.split(',')[0]
                    else:
                        IPAddr = request.META.get('REMOTE_ADDR')
                    agent = {'User-Agent': request.headers.get('User-Agent')}
                    #  MANAGE USER SESSION DATA IN DATABASE AFTER LOGGING USER.
                    UserSession(user=serializer.validated_data, ip_address=IPAddr, agent=agent).save()
                    context["message"] = "User LoggedIn Successfully"  # MESSAGE AFTER USER LOGGING.
                    return response.Response(
                        data=context,
                        headers={"x-access": token.access_token, "x-refresh": token},
                        status=status.HTTP_201_CREATED
                    )
            except Exception as e:
                context["error"] = str(e)
                return response.Response(
                    data=context,
                    status=status.HTTP_400_BAD_REQUEST
                )
        else:  # RETURN ERROR MESSAGE IF SERIALIZER NOT VALID.
            for field_name, field_errors in serializer.errors.items():
                context[field_name] = field_errors[0]
            return response.Response(
                data=context,
                status=status.HTTP_400_BAD_REQUEST
            )<|MERGE_RESOLUTION|>--- conflicted
+++ resolved
@@ -1,11 +1,10 @@
 # IMPORT PYTHON PACKAGE.
+import jwt
+
 from django.contrib.auth import login
-from django.http import HttpResponseRedirect
-from django.urls import reverse
+
 from rest_framework import generics, response, status, permissions
 from rest_framework_simplejwt.tokens import RefreshToken
-
-import jwt
 
 # IMPORT SOME IMPORTANT FUNCTION AND DATA
 from KOOR.settings import DJANGO_CONFIGURATION
@@ -15,11 +14,7 @@
 
 # IMPORT SOME SERIALIZERS CLASS FROM SOME APP'S SERIALIZER.PY FILE.
 from .serializer import (
-<<<<<<< HEAD
     CreateUserSerializers, CreateSessionSerializers, JobSeekerDetailSerializers, EmployerDetailSerializers
-=======
-    CreateUserSerializers, CreateSessionSerializers, UserDetailSerializers
->>>>>>> a81fa5a4
 )
 
 
@@ -55,15 +50,12 @@
                     decoded = jwt.decode(access_token, DJANGO_CONFIGURATION.SECRET_KEY, algorithms=['HS256'])
                     user_id = decoded.get('user_id')
                 user_data = User.objects.filter(id=user_id)
-<<<<<<< HEAD
                 if user_data[0].role == "job_seeker":
                     get_data = JobSeekerDetailSerializers(user_data, many=True)
+                    context["data"] = get_data.data
                 elif user_data[0].role == "employer":
                     get_data = EmployerDetailSerializers(user_data, many=True)
-=======
-                get_data = UserDetailSerializers(user_data, many=True)
->>>>>>> a81fa5a4
-                context["data"] = get_data.data
+                    context["data"] = get_data.data
                 return response.Response(
                     data=context,
                     status=status.HTTP_200_OK
