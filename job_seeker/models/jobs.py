--- conflicted
+++ resolved
@@ -9,15 +9,11 @@
 from users.models import User, TimeStampedModel
 
 
-<<<<<<< HEAD
 class SavedJob(BaseModel, SoftDeleteModel, models.Model):
     """
         This class created for get saved job detail of JobSeeker.
         Here we have some useful field like:- user, job.
     """
-=======
-class SavedJob(BaseModel, SoftDeleteModel, TimeStampedModel, models.Model):
->>>>>>> fffdd723
     user = models.ForeignKey(
         User,
         verbose_name=_('User'),
@@ -42,15 +38,11 @@
         db_table = "SavedJob"
 
 
-<<<<<<< HEAD
 class AppliedJob(BaseModel, SoftDeleteModel, models.Model):
     """
         This class created for get applied job detail of JobSeeker.
         Here we have some useful field like:- user, job, shortlisted_at, rejected_at, resume.
     """
-=======
-class AppliedJob(BaseModel, SoftDeleteModel, TimeStampedModel, models.Model):
->>>>>>> fffdd723
     user = models.ForeignKey(
         User,
         verbose_name=_('User'),
