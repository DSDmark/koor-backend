--- conflicted
+++ resolved
@@ -45,143 +45,3 @@
             instance.user.name = validated_data['full_name']
             instance.user.save()
         return instance
-<<<<<<< HEAD
-=======
-
-
-class AttachmentsSerializer(serializers.ModelSerializer):
-    """
-    Serializes the JobAttachmentsItem model to return a dictionary of attachment information.
-
-    This function takes a JobAttachmentsItem model and returns a dictionary of information about its attachment.
-    The dictionary contains the attachment's ID, file path, media type, and title. If the attachment is missing,
-    the corresponding value in the dictionary is None.
-
-    Args:
-        obj (JobAttachmentsItem): A JobAttachmentsItem model instance.
-
-    Returns:
-        dict: A dictionary containing information about the attachment.
-            - `id (int)`: The ID of the attachment.
-            - `path (str)`: The file path of the attachment. None if attachment is missing.
-            - `type (str)`: The media type of the attachment. None if attachment is missing.
-            - `title (str)`: The title of the attachment. None if attachment is missing.
-    """
-
-    path = serializers.SerializerMethodField()
-    type = serializers.SerializerMethodField()
-    title = serializers.SerializerMethodField()
-
-    class Meta:
-        model = JobAttachmentsItem
-        fields = (
-            'id',
-            'path',
-            'type',
-            'title'
-        )
-
-    def get_path(self, obj):
-        context = {}
-        if obj.attachment:
-            return obj.attachment.file_path.url
-        return None
-
-    def get_type(self, obj):
-        if obj.attachment:
-            return obj.attachment.media_type
-        return None
-    
-    def get_title(self, obj):
-        if obj.attachment:
-            return obj.attachment.title
-        return None
-
-
-class GetJobsDetailSerializers(serializers.ModelSerializer):
-    """Serializer class to retrieve job details with related data.
-
-    This serializer class is used to retrieve job details along with related data, such as country and city names,
-    user information, attachments, and more.
-
-    Attributes:
-        - `country`: A SerializerMethodField that retrieves the country name from the related Country model.
-        - `city`: A SerializerMethodField that retrieves the city name from the related City model.
-        - `user`: A SerializerMethodField that retrieves the user information from the related User model.
-        - `applicant`: A SerializerMethodField that returns a default value of 0.
-        - `attachments`: A SerializerMethodField that retrieves the attachments data from the related JobAttachmentsItem
-        model.
-
-    Meta:
-        - `model`: The model to be serialized, which is JobDetails.
-        - `fields`: A list of fields to be included in the serialized output.
-
-    Methods:
-        - `get_country`: A method that retrieves the country name from the related Country model.
-        - `get_city`: A method that retrieves the city name from the related City model.
-        - `get_user`: A method that retrieves the user information from the related User model.
-        - `get_applicant`: A method that returns a default value of 0.
-        - `get_attachments`: A method that retrieves the attachments data from the related JobAttachmentsItem model.
-    """
-    country = serializers.SerializerMethodField()
-    city = serializers.SerializerMethodField()
-    user = serializers.SerializerMethodField()
-    applicant = serializers.SerializerMethodField()
-    attachments = serializers.SerializerMethodField()
-
-    class Meta:
-        model = JobDetails
-        fields = [
-            'id', 'title', 'description', 'budget_currency', 'budget_amount', 'budget_pay_period',
-            'country', 'city', 'address', 'job_category', 'is_full_time', 'is_part_time', 'has_contract',
-            'contact_email', 'contact_phone', 'contact_whatsapp', 'highest_education', 'language', 'skill',
-            'working_days', 'status', 'applicant', 'created', 'user', 'attachments'
-
-        ]
-
-    def get_country(self, obj):
-        return obj.country.title
-
-    def get_city(self, obj):
-        return obj.city.title
-
-    def get_user(self, obj):
-        context = {}
-        get_data = UserSerializer(obj.user)
-        if get_data.data:
-            context = get_data.data
-        return context
-
-    def get_applicant(self, obj):
-        return 0
-
-    def get_attachments(self, obj):
-        context = dict()
-        attachments_data = JobAttachmentsItem.objects.filter(job=obj)
-        get_data = AttachmentsSerializer(attachments_data, many=True)
-        if get_data.data:
-            context = get_data.data
-        return context
-
-
-class EducationSerializers(serializers.ModelSerializer):
-    """ 
-    A serializer class for the `EducationRecord` model to convert model instances into JSON serializable data and vice
-    versa.
-
-    Attributes: 
-        - `Meta (inner class)`: Specifies the metadata for the serializer, including the model to use, and the fields
-                                to include in the serialized data.
-
-        - `model (EducationRecord)`: The model class that the serializer should use.
-
-        - `fields (list)`: The list of fields to include in the serialized data. 
-
-    Returns: 
-        Serialized data of the EducationRecord model instance in `JSON format`. 
-    """
-
-    class Meta:
-        model = EducationRecord
-        fields = ['id', 'title', 'start_date', 'end_date', 'institute', 'description']
->>>>>>> e76e47e9
