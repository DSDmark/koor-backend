--- conflicted
+++ resolved
@@ -7,7 +7,6 @@
 from users.models import User, UserStampedModel
 
 
-<<<<<<< HEAD
 class BlackList(BaseModel, SoftDeleteModel, models.Model):
     """
     This class created for user information who is black listed by employer.
@@ -15,9 +14,6 @@
         - user is the employer detail field.
         - blacklisted_user is black listed user detail field.
     """
-=======
-class BlackList(BaseModel, SoftDeleteModel, UserStampedModel, models.Model):
->>>>>>> 1ef34291
     user = models.ForeignKey(
         User,
         verbose_name=_('User'),
